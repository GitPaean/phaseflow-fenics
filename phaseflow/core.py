"""This module contains the core functionalty of Phaseflow."""
import fenics
import h5py
import numpy
import phaseflow.helpers

TIME_EPS = 1.e-8

<<<<<<< HEAD
class SolutionFile(fenics.XDMFFile):

    def __init__(self, filepath):
    
        fenics.XDMFFile.__init__(self, filepath)
        
        self.parameters["functions_share_mesh"] = True  
        
        self.path = filepath
    
    
class State:

    def __init__(self, function_space, time = 0.):
    
        self.solution = fenics.Function(function_space)
        
        self.time = time
        
    
    def write_solution_to_xdmf(self, file):
        """Write the solution to a file.
        
        Parameters
        ----------
        file : fenics.XDMFFile
        
            write_solution should have been called from within the context of this open fenics.XDMFFile.
        """
        phaseflow.helpers.print_once("Writing solution to " + str(file.path))
        
        pressure, velocity, temperature = self.solution.leaf_node().split()
    
        pressure.rename("p", "pressure")
        
        velocity.rename("u", "velocity")
        
        temperature.rename("T", "temperature")
        
        for var in [pressure, velocity, temperature]:
        
            file.write(var, self.time)
        
    
    def write_checkpoint(self, output_dir):
        """Write the checkpoint file (with solution and time)."""
        filepath = output_dir + "/checkpoint_t" + str(self.time) + ".h5"
         
        phaseflow.helpers.print_once("Writing checkpoint file to " + filepath)
        
        with fenics.HDF5File(fenics.mpi_comm_world(), filepath, "w") as h5:
                    
            h5.write(self.solution.function_space().mesh().leaf_node(), "mesh")
        
            h5.write(self.solution.leaf_node(), "solution")
            
        if fenics.MPI.rank(fenics.mpi_comm_world()) is 0:
        
            with h5py.File(filepath, "r+") as h5:
                
                h5.create_dataset("time", data=self.time)
        
        
    def read_checkpoint(self, filepath):
        """Read the checkpoint file (with solution and time)."""
        phaseflow.helpers.print_once("Reading checkpoint file from " + filepath)
        
        mesh = fenics.Mesh()
            
        with fenics.HDF5File(mesh.mpi_comm(), filepath, "r") as h5:
        
            h5.read(mesh, "mesh", True)
        
        function_space = fenics.FunctionSpace(mesh, self.solution.function_space().element())

        self.solution = fenics.Function(function_space)

        with fenics.HDF5File(mesh.mpi_comm(), filepath, "r") as h5:
        
            h5.read(self.solution, "solution")
            
        with h5py.File(filepath, "r") as h5:
                
            self.time = h5["time"].value
        
    
class Model:
    
    def __init__(self,
            mesh, 
            element,
            initial_values,
            boundary_conditions = None, 
            timestep_bounds = (1.e-4, 1., 1.e12),
            quadrature_degree = None):
        """
        Parameters
        ----------
        model : phaseflow.Model
        velocity_boundary_conditions : {str: (float,),}
        temperature_boundary_conditions : {str: float,}
        timestep_bounds : float or (float, float, float)
        """
        self.mesh = mesh
        
        self.element = element
        
        self.function_space = fenics.FunctionSpace(mesh, element)
        
        self.state = State(self.function_space)

        self.old_state = State(self.function_space)
        
        self.old_state.solution = fenics.interpolate(
            fenics.Expression(initial_values, element = element), 
            self.function_space)
        
        if type(timestep_bounds) == type(1.):
        
            timestep_bounds = (timestep_bounds, timestep_bounds, timestep_bounds)
            
        self.timestep_size = TimeStepSize(
            min = timestep_bounds[0], 
            value = timestep_bounds[1], 
            max = timestep_bounds[2])
            
        self.Delta_t = fenics.Constant(self.timestep_size.value)
        
        self.variational_form = None
        
        self.derivative_of_variational_form = None
        
        self.problem = None
        
        if quadrature_degree is None:
        
            self.integration_metric = fenics.dx

        else:
        
            self.integration_metric = fenics.dx(metadata={'quadrature_degree': quadrature_degree})
        
        self.boundary_conditions = []
        
        for bc in boundary_conditions:
        
            self.boundary_conditions.append(
                fenics.DirichletBC(self.function_space.sub(bc["subspace"]), 
                    bc["value"], 
                    bc["location"]))
        
        
    def setup_problem(self):
        """ This must be called after setting the variational form and its derivative. """
        self.problem = fenics.NonlinearVariationalProblem( 
            self.variational_form, 
            self.state.solution, 
            self.boundary_conditions, 
            self.derivative_of_variational_form)
        
        
    def set_timestep_size_value(self, value):
=======
pressure_degree = 1

temperature_degree = 1

""" The equations are scaled with unit Reynolds Number
per Equation 8 from danaila2014newton, i.e.

    v_ref = nu_liquid/H => t_ref = nu_liquid/H^2 => Re = 1.
"""
reynolds_number = 1.

MAX_TIME_STEPS = 1000000000000

def make_mixed_fe(cell):
    """ Define the mixed finite element.
    MixedFunctionSpace used to be available but is now deprecated. 
    To create the mixed space, I'm using the approach from https://fenicsproject.org/qa/11983/mixedfunctionspace-in-2016-2-0
    """
    pressure_element = fenics.FiniteElement("P", cell, pressure_degree)
    
    velocity_degree = pressure_degree + 1
    
    velocity_element = fenics.VectorElement("P", cell, velocity_degree)

    temperature_element = fenics.FiniteElement("P", cell, temperature_degree)

    mixed_element = fenics.MixedElement([pressure_element, velocity_element, temperature_element])
    
    return mixed_element
  
  
def run(solution,
        initial_values,
        boundary_conditions,
        time = 0.,
        output_dir = "phaseflow_output/",
        rayleigh_number = 1.,
        prandtl_number = 1.,
        stefan_number = 1.,
        liquid_viscosity = 1.,
        solid_viscosity = 1.e8,
        gravity = (0., -1.),
        m_B = None,
        ddT_m_B = None,
        penalty_parameter = 1.e-7,
        semi_phasefield_mapping = None,
        semi_phasefield_mapping_derivative = None,
        end_time = 10.,
        time_step_size = 1.e-3,
        stop_when_steady = False,
        steady_relative_tolerance=1.e-4,
        adaptive_goal_functional = None,
        adaptive_solver_tolerance = 1.e-4,
        nlp_absolute_tolerance = 1.e-8,
        nlp_relative_tolerance = 1.e-8,
        nlp_max_iterations = 50,
        nlp_relaxation = 1.,
        quadrature_degree = None):
    """Run Phaseflow.
    
>>>>>>> 44f363bd
    
        self.timestep_size.set(value)
                        
        self.Delta_t.assign(self.timestep_size.value)
        
        
    def write_dict(self):
    
<<<<<<< HEAD
        if fenics.MPI.rank(fenics.mpi_comm_world()) is 0:
        
            file = open(output_dir + "/problem_dict.txt", "w")
            
            file.write(self.__dict__)

            file.close()
=======
    See the tests and examples for demonstrations of how to use this.
    """
    

    # Handle default function definitions.
    if m_B is None:
        
        def m_B(T, Ra, Pr, Re):
        
            return T*Ra/(Pr*Re**2)
    
    
    if ddT_m_B is None:
        
        def ddT_m_B(T, Ra, Pr, Re):

            return Ra/(Pr*Re**2)
    
    
    if semi_phasefield_mapping is None:
    
        assert (semi_phasefield_mapping_derivative is None)

        def semi_phasefield_mapping(T):
    
            return 0.
        
        def semi_phasefield_mapping_derivative(T):
        
            return 0.
            
        
    # Report arguments.
    phaseflow.helpers.print_once("Running Phaseflow with the following arguments:")
    
    phaseflow.helpers.print_once(phaseflow.helpers.arguments())
    
    phaseflow.helpers.mkdir_p(output_dir)
    
    if fenics.MPI.rank(fenics.mpi_comm_world()) is 0:
>>>>>>> 44f363bd
        
        
class Solver():

    def __init__(self, 
            model, 
            adaptive_goal_integrand = None, 
            adaptive_solver_tolerance = 1.e-4,
            initial_guess = None,
            nlp_max_iterations = 50,
            nlp_absolute_tolerance = 1.e-10,
            nlp_relative_tolerance = 1.e-9,
            nlp_relaxation = 1.):
    
        self.adaptive_goal_integrand = adaptive_goal_integrand
        
        if adaptive_goal_integrand is not None:
        
            self.adaptive_solver_tolerance = adaptive_solver_tolerance
    
            dx = model.integration_metric
        
            self.fenics_solver = fenics.AdaptiveNonlinearVariationalSolver(
                problem = model.problem,
                goal = adaptive_goal_integrand*dx)
                
            self.fenics_solver.parameters["nonlinear_variational_solver"]["newton_solver"]\
                ["maximum_iterations"] = nlp_max_iterations
        
            self.fenics_solver.parameters["nonlinear_variational_solver"]["newton_solver"]\
                ["absolute_tolerance"] = nlp_absolute_tolerance
            
            self.fenics_solver.parameters["nonlinear_variational_solver"]["newton_solver"]\
                ["relative_tolerance"] = nlp_relative_tolerance
            
            self.fenics_solver.parameters["nonlinear_variational_solver"]["newton_solver"]\
                ["relaxation_parameter"] = nlp_relaxation
        
        else:
        
            self.fenics_solver = fenics.NonlinearVariationalSolver(problem = model.problem)
            
            self.fenics_solver.parameters["newton_solver"]["maximum_iterations"] = nlp_max_iterations
        
            self.fenics_solver.parameters["newton_solver"]["absolute_tolerance"] = nlp_absolute_tolerance
            
            self.fenics_solver.parameters["newton_solver"]["relative_tolerance"] = nlp_relative_tolerance
            
            self.fenics_solver.parameters["newton_solver"]["relaxation_parameter"] = nlp_relaxation
            
        if initial_guess is None:
        
            model.state.solution.leaf_node().vector()[:] = \
                model.old_state.solution.leaf_node().vector()
        
        else:
        
            initial_guess_function = fenics.interpolate(
                fenics.Expression(initial_guess, element = model.element), 
                model.function_space.leaf_node())
                
            model.state.solution.leaf_node().vector()[:] = \
                initial_guess_function.leaf_node().vector()
    
    
<<<<<<< HEAD
    def solve(self):
    
        if self.adaptive_goal_integrand is not None:
=======
    # Set the variational form.
    """Set local names for math operators to improve readability."""
    inner, dot, grad, div, sym = fenics.inner, fenics.dot, fenics.grad, fenics.div, fenics.sym
    
    """The linear, bilinear, and trilinear forms b, a, and c, follow the common notation 
    for applying the finite element method to the incompressible Navier-Stokes equations,
    e.g. from danaila2014newton and huerta2003fefluids.
    """
    def b(u, p):
        return -div(u)*p  # Divergence
    
    
    def D(u):
    
        return sym(grad(u))  # Symmetric part of velocity gradient
    
    
    def a(mu, u, v):
        
        return 2.*mu*inner(D(u), D(v))  # Stokes stress-strain
    
    
    def c(u, z, v):
        
        return dot(dot(grad(z), u), v)  # Convection of the velocity field
    
    
    Delta_t = fenics.Constant(time_step_size)
    
    Re = fenics.Constant(reynolds_number)
    
    Ra = fenics.Constant(rayleigh_number)
    
    Pr = fenics.Constant(prandtl_number)
    
    Ste = fenics.Constant(stefan_number)
    
    g = fenics.Constant(gravity)
    
    def f_B(T):
    
        return m_B(T=T, Ra=Ra, Pr=Pr, Re=Re)*g  # Buoyancy force, $f = ma$
    
    
    phi = semi_phasefield_mapping
    
    gamma = fenics.Constant(penalty_parameter)
    
    mu_l = fenics.Constant(liquid_viscosity)
    
    mu_s = fenics.Constant(solid_viscosity)
    
    def mu(T):
    
        return mu_l + (mu_s - mu_l)*phi(T) # Variable viscosity.
    
    psi_p, psi_u, psi_T = fenics.TestFunctions(W)
    
    w = solution 
    
    p, u, T = fenics.split(w)
    
    w_n = initial_values
     
    p_n, u_n, T_n = fenics.split(w_n)
    
    if quadrature_degree is None:
    
        dx = fenics.dx
        
    else:
    
        dx = fenics.dx(metadata={'quadrature_degree': quadrature_degree})
    
    F = (
        b(u, psi_p) - psi_p*gamma*p
        + dot(psi_u, 1./Delta_t*(u - u_n) + f_B(T))
        + c(u, u, psi_u) + b(psi_u, p) + a(mu(T), u, psi_u)
        + 1./Delta_t*psi_T*(T - T_n - 1./Ste*(phi(T) - phi(T_n)))
        + dot(grad(psi_T), 1./Pr*grad(T) - T*u)        
        )*dx

        
    # Set the Jacobian (formally the Gateaux derivative) in variational form.
    def ddT_f_B(T):
        
        return ddT_m_B(T=T, Ra=Ra, Pr=Pr, Re=Re)*g
    
    dphi = semi_phasefield_mapping_derivative
    
    def dmu(T):
    
        return (mu_s - mu_l)*dphi(T)
        
        
    delta_w = fenics.TrialFunction(W)
    
    delta_p, delta_u, delta_T = fenics.split(delta_w)
    
    w_k = w
    
    p_k, u_k, T_k = fenics.split(w_k)
    
    JF = (
        b(delta_u, psi_p) - psi_p*gamma*delta_p 
        + dot(psi_u, 1./Delta_t*delta_u + delta_T*ddT_f_B(T_k))
        + c(u_k, delta_u, psi_u) + c(delta_u, u_k, psi_u) 
        + b(psi_u, delta_p) 
        + a(delta_T*dmu(T_k), u_k, psi_u) + a(mu(T_k), delta_u, psi_u) 
        + 1./Delta_t*psi_T*delta_T*(1. - 1./Ste*dphi(T_k))
        + dot(grad(psi_T), 1./Pr*grad(delta_T) - T_k*delta_u - delta_T*u_k)
        )*fenics.dx

        
    # Make the problem.
    problem = fenics.NonlinearVariationalProblem(F, w_k, boundary_conditions, JF)
>>>>>>> 44f363bd
    
            self.fenics_solver.solve(self.adaptive_solver_tolerance)
            
        else:
        
            self.fenics_solver.solve()
    
    
class TimeStepper:

    time_epsilon = 1.e-8
    
    def __init__(self,
            model,
            solver,
            time_epsilon = time_epsilon,
            max_timesteps = 1000000000000,
            output_dir = None,
            stop_when_steady = False,
            steady_relative_tolerance = 1.e-4,
            adapt_timestep_to_unsteadiness = False,
            adaptive_time_power = 1.,
            end_time = None): 
    
        self.time_epsilon = time_epsilon

        self.max_timesteps = max_timesteps
        
        self.solver = solver
        
        self.model = model
        
        self.state = model.state
        
        self.old_state = model.old_state
        
        self.timestep_size = model.timestep_size

        self.output_dir = output_dir
        
        self.solution_file = None
        
        self.stop_when_steady = stop_when_steady
        
        self.steady_relative_tolerance = steady_relative_tolerance
        
        self.adapt_timestep_to_unsteadiness = adapt_timestep_to_unsteadiness
        
        self.adaptive_time_power = adaptive_time_power
        
        self.end_time = end_time
        
        
    def run_until_end_time(self):
        """ Optionally run inside of a file context manager.
        Without this, exceptions are more likely to corrupt the outputs.
        """
        if self.output_dir is None:
        
            self.__run_until_end_time()
        
        else:
        
            solution_filepath = self.output_dir + "/solution.xdmf"
        
            with SolutionFile(solution_filepath) as self.solution_file:
            
                self.old_state.write_solution_to_xdmf(self.solution_file)
            
                self.__run_until_end_time()
                
        
    def __run_until_end_time(self):

        start_time = 0. + self.state.time

        if self.end_time is not None:
        
            if start_time >= self.end_time - self.time_epsilon:
        
                phaseflow.helpers.print_once(
                    "Start time is already too close to end time. Only writing initial values.")
                
                return
            
            
        # Run solver for each time step until reaching end time.
        progress = fenics.Progress("Time-stepping")
        
        fenics.set_log_level(fenics.PROGRESS)
        
        for it in range(1, self.max_timesteps):
            
            if self.end_time is not None:
            
                if(self.state.time > self.end_time - self.time_epsilon):
                    
                    break
            
            self.solver.solve()
        
            self.state.time += self.timestep_size.value
    
            phaseflow.helpers.print_once("Reached time t = " + str(self.state.time))
            
            if self.output_dir is not None:
            
                self.state.write_solution_to_xdmf(self.solution_file)

                self.state.write_checkpoint(output_dir = self.output_dir)
            
            
            # Check for steady state.
            if self.stop_when_steady:
            
                self.set_unsteadiness()
                
                if (self.unsteadiness < self.steady_relative_tolerance):
            
                    steady = True
                    
                    phaseflow.helpers.print_once("Reached steady state at time t = " + str(self.state.time))
                    
                    break
                    
                if self.adapt_timestep_to_unsteadiness:

                    new_timestep_size = \
                        self.timestep_size.value/self.unsteadiness**self.adaptive_time_power
                    
                    self.model.set_timestep_size_value(new_timestep_size)
                        
            if self.end_time is not None:
            
                progress.update(self.state.time / self.end_time)
                
                if self.state.time >= (self.end_time - fenics.dolfin.DOLFIN_EPS):
                
                    phaseflow.helpers.print_once("Reached end time, t = " + str(self.end_time))
                
                    break
                
                
            # Set initial values for next time step.
            self.old_state.solution.leaf_node().vector()[:] = self.state.solution.leaf_node().vector()
            
            self.old_state.time = 0. + self.state.time
    
        
    def set_unsteadiness(self):
    
        time_residual = fenics.Function(self.state.solution.leaf_node().function_space())
        
        time_residual.assign(self.state.solution.leaf_node() - self.old_state.solution.leaf_node())
        
        self.unsteadiness = fenics.norm(time_residual, "L2")/ \
            fenics.norm(self.old_state.solution.leaf_node(), "L2")
        
        phaseflow.helpers.print_once(
            "Unsteadiness (L2 norm of relative time residual), || w_{n+1} || / || w_n || = " + 
                str(self.unsteadiness))
        

class ContinuousFunction:

    def __init__(self, function, derivative_function):
    
        self.function = function
        
        self.derivative_function = derivative_function
      
        
class Point(fenics.Point):

    def __init__(self, coordinates):
    
        if type(coordinates) is type(0.):
        
            coordinates = (coordinates,)
        
        if len(coordinates) == 1:
        
            fenics.Point.__init__(self, coordinates[0])
            
        elif len(coordinates) == 2:
        
            fenics.Point.__init__(self, coordinates[0], coordinates[1])
            
        elif len(coordinates) == 3:
        
            fenics.Point.__init__(self, coordinates[0], coordinates[1], coordinates[2])
            
            
<<<<<<< HEAD

class BoundedValue(object):

    def __init__(self, min=0., value=0., max=0.):
    
        self.min = min
        
        self.value = value
        
        self.max = max
        
    
    def set(self, value):
    
        if value > self.max:
        
            value = self.max
            
        elif value < self.min:
        
            value = self.min
            
        self.value = value
        
        
class TimeStepSize(BoundedValue):
    """This class implements a bounded adaptive time step size."""
    def set(self, value):

        old_value = 0. + self.value
        
        BoundedValue.set(self, value)
        
        if abs(self.value - old_value) > TimeStepper.time_epsilon:
        
            phaseflow.helpers.print_once("Changed time step size from " + str(old_value) +
                " to " + str(self.value))
            
            
=======
                break
    
    
def write_solution(solution_file, solution, time, solution_filepath):
    """Write the solution to disk.
    
    Parameters
    ----------
    solution_file : fenics.XDMFFile
    
        write_solution should have been called from within the context of an open fenics.XDMFFile.
    
    solution : fenics.Function
    
        The FEniCS function where the solution is stored.
    
    time : float
    
        The time corresponding to the time-dependent solution.
    
    solution_filepath : str
    
        This is needed because fenics.XDMFFile does not appear to have a method for providing the file path.
        With a Python file, one can simply do
        
            File = open("foo.txt", "w")
            
            File.name
            
        But fenics.XDMFFile.name returns a reference to something done with SWIG.
    
    """
    phaseflow.helpers.print_once("Writing solution to " + str(solution_filepath))
    
    pressure, velocity, temperature = solution.leaf_node().split()
    
    pressure.rename("p", "pressure")
    
    velocity.rename("u", "velocity")
    
    temperature.rename("T", "temperature")
    
    for i, var in enumerate([pressure, velocity, temperature]):
    
        solution_file.write(var, time)
        

def write_checkpoint(checkpoint_filepath, w, time):
    """Write checkpoint file (with solution and time) to disk."""
    phaseflow.helpers.print_once("Writing checkpoint file to " + checkpoint_filepath)
    
    with fenics.HDF5File(fenics.mpi_comm_world(), checkpoint_filepath, "w") as h5:
                
        h5.write(w.function_space().mesh().leaf_node(), "mesh")
    
        h5.write(w.leaf_node(), "w")
        
    if fenics.MPI.rank(fenics.mpi_comm_world()) is 0:
    
        with h5py.File(checkpoint_filepath, "r+") as h5:
            
            h5.create_dataset("t", data=time)
        
        
def read_checkpoint(checkpoint_filepath):
    """Read the checkpoint solution and time, perhaps to restart."""

    mesh = fenics.Mesh()
        
    with fenics.HDF5File(mesh.mpi_comm(), checkpoint_filepath, "r") as h5:
    
        h5.read(mesh, "mesh", True)
    
    W_ele = make_mixed_fe(mesh.ufl_cell())

    W = fenics.FunctionSpace(mesh, W_ele)

    w = fenics.Function(W)

    with fenics.HDF5File(mesh.mpi_comm(), checkpoint_filepath, "r") as h5:
    
        h5.read(w, "w")
        
    with h5py.File(checkpoint_filepath, "r") as h5:
            
        time = h5["t"].value
        
    return w, time
    

def steady(W, w, w_n, steady_relative_tolerance):
    """Check if solution has reached an approximately steady state."""
    steady = False
    
    time_residual = fenics.Function(W)
    
    time_residual.assign(w - w_n)
    
    unsteadiness = fenics.norm(time_residual, "L2")/fenics.norm(w_n, "L2")
    
    phaseflow.helpers.print_once(
        "Unsteadiness (L2 norm of relative time residual), || w_{n+1} || / || w_n || = "+str(unsteadiness))

    if (unsteadiness < steady_relative_tolerance):
        
        steady = True
    
    return steady
    
    
>>>>>>> 44f363bd
if __name__=="__main__":

    pass
    <|MERGE_RESOLUTION|>--- conflicted
+++ resolved
@@ -4,9 +4,6 @@
 import numpy
 import phaseflow.helpers
 
-TIME_EPS = 1.e-8
-
-<<<<<<< HEAD
 class SolutionFile(fenics.XDMFFile):
 
     def __init__(self, filepath):
@@ -169,128 +166,12 @@
         
         
     def set_timestep_size_value(self, value):
-=======
-pressure_degree = 1
-
-temperature_degree = 1
-
-""" The equations are scaled with unit Reynolds Number
-per Equation 8 from danaila2014newton, i.e.
-
-    v_ref = nu_liquid/H => t_ref = nu_liquid/H^2 => Re = 1.
-"""
-reynolds_number = 1.
-
-MAX_TIME_STEPS = 1000000000000
-
-def make_mixed_fe(cell):
-    """ Define the mixed finite element.
-    MixedFunctionSpace used to be available but is now deprecated. 
-    To create the mixed space, I'm using the approach from https://fenicsproject.org/qa/11983/mixedfunctionspace-in-2016-2-0
-    """
-    pressure_element = fenics.FiniteElement("P", cell, pressure_degree)
-    
-    velocity_degree = pressure_degree + 1
-    
-    velocity_element = fenics.VectorElement("P", cell, velocity_degree)
-
-    temperature_element = fenics.FiniteElement("P", cell, temperature_degree)
-
-    mixed_element = fenics.MixedElement([pressure_element, velocity_element, temperature_element])
-    
-    return mixed_element
-  
-  
-def run(solution,
-        initial_values,
-        boundary_conditions,
-        time = 0.,
-        output_dir = "phaseflow_output/",
-        rayleigh_number = 1.,
-        prandtl_number = 1.,
-        stefan_number = 1.,
-        liquid_viscosity = 1.,
-        solid_viscosity = 1.e8,
-        gravity = (0., -1.),
-        m_B = None,
-        ddT_m_B = None,
-        penalty_parameter = 1.e-7,
-        semi_phasefield_mapping = None,
-        semi_phasefield_mapping_derivative = None,
-        end_time = 10.,
-        time_step_size = 1.e-3,
-        stop_when_steady = False,
-        steady_relative_tolerance=1.e-4,
-        adaptive_goal_functional = None,
-        adaptive_solver_tolerance = 1.e-4,
-        nlp_absolute_tolerance = 1.e-8,
-        nlp_relative_tolerance = 1.e-8,
-        nlp_max_iterations = 50,
-        nlp_relaxation = 1.,
-        quadrature_degree = None):
-    """Run Phaseflow.
-    
->>>>>>> 44f363bd
     
         self.timestep_size.set(value)
                         
         self.Delta_t.assign(self.timestep_size.value)
-        
-        
-    def write_dict(self):
-    
-<<<<<<< HEAD
-        if fenics.MPI.rank(fenics.mpi_comm_world()) is 0:
-        
-            file = open(output_dir + "/problem_dict.txt", "w")
-            
-            file.write(self.__dict__)
-
-            file.close()
-=======
-    See the tests and examples for demonstrations of how to use this.
-    """
-    
-
-    # Handle default function definitions.
-    if m_B is None:
-        
-        def m_B(T, Ra, Pr, Re):
-        
-            return T*Ra/(Pr*Re**2)
-    
-    
-    if ddT_m_B is None:
-        
-        def ddT_m_B(T, Ra, Pr, Re):
-
-            return Ra/(Pr*Re**2)
-    
-    
-    if semi_phasefield_mapping is None:
-    
-        assert (semi_phasefield_mapping_derivative is None)
-
-        def semi_phasefield_mapping(T):
-    
-            return 0.
-        
-        def semi_phasefield_mapping_derivative(T):
-        
-            return 0.
-            
-        
-    # Report arguments.
-    phaseflow.helpers.print_once("Running Phaseflow with the following arguments:")
-    
-    phaseflow.helpers.print_once(phaseflow.helpers.arguments())
-    
-    phaseflow.helpers.mkdir_p(output_dir)
-    
-    if fenics.MPI.rank(fenics.mpi_comm_world()) is 0:
->>>>>>> 44f363bd
-        
-        
+ 
+
 class Solver():
 
     def __init__(self, 
@@ -354,128 +235,9 @@
                 initial_guess_function.leaf_node().vector()
     
     
-<<<<<<< HEAD
     def solve(self):
     
         if self.adaptive_goal_integrand is not None:
-=======
-    # Set the variational form.
-    """Set local names for math operators to improve readability."""
-    inner, dot, grad, div, sym = fenics.inner, fenics.dot, fenics.grad, fenics.div, fenics.sym
-    
-    """The linear, bilinear, and trilinear forms b, a, and c, follow the common notation 
-    for applying the finite element method to the incompressible Navier-Stokes equations,
-    e.g. from danaila2014newton and huerta2003fefluids.
-    """
-    def b(u, p):
-        return -div(u)*p  # Divergence
-    
-    
-    def D(u):
-    
-        return sym(grad(u))  # Symmetric part of velocity gradient
-    
-    
-    def a(mu, u, v):
-        
-        return 2.*mu*inner(D(u), D(v))  # Stokes stress-strain
-    
-    
-    def c(u, z, v):
-        
-        return dot(dot(grad(z), u), v)  # Convection of the velocity field
-    
-    
-    Delta_t = fenics.Constant(time_step_size)
-    
-    Re = fenics.Constant(reynolds_number)
-    
-    Ra = fenics.Constant(rayleigh_number)
-    
-    Pr = fenics.Constant(prandtl_number)
-    
-    Ste = fenics.Constant(stefan_number)
-    
-    g = fenics.Constant(gravity)
-    
-    def f_B(T):
-    
-        return m_B(T=T, Ra=Ra, Pr=Pr, Re=Re)*g  # Buoyancy force, $f = ma$
-    
-    
-    phi = semi_phasefield_mapping
-    
-    gamma = fenics.Constant(penalty_parameter)
-    
-    mu_l = fenics.Constant(liquid_viscosity)
-    
-    mu_s = fenics.Constant(solid_viscosity)
-    
-    def mu(T):
-    
-        return mu_l + (mu_s - mu_l)*phi(T) # Variable viscosity.
-    
-    psi_p, psi_u, psi_T = fenics.TestFunctions(W)
-    
-    w = solution 
-    
-    p, u, T = fenics.split(w)
-    
-    w_n = initial_values
-     
-    p_n, u_n, T_n = fenics.split(w_n)
-    
-    if quadrature_degree is None:
-    
-        dx = fenics.dx
-        
-    else:
-    
-        dx = fenics.dx(metadata={'quadrature_degree': quadrature_degree})
-    
-    F = (
-        b(u, psi_p) - psi_p*gamma*p
-        + dot(psi_u, 1./Delta_t*(u - u_n) + f_B(T))
-        + c(u, u, psi_u) + b(psi_u, p) + a(mu(T), u, psi_u)
-        + 1./Delta_t*psi_T*(T - T_n - 1./Ste*(phi(T) - phi(T_n)))
-        + dot(grad(psi_T), 1./Pr*grad(T) - T*u)        
-        )*dx
-
-        
-    # Set the Jacobian (formally the Gateaux derivative) in variational form.
-    def ddT_f_B(T):
-        
-        return ddT_m_B(T=T, Ra=Ra, Pr=Pr, Re=Re)*g
-    
-    dphi = semi_phasefield_mapping_derivative
-    
-    def dmu(T):
-    
-        return (mu_s - mu_l)*dphi(T)
-        
-        
-    delta_w = fenics.TrialFunction(W)
-    
-    delta_p, delta_u, delta_T = fenics.split(delta_w)
-    
-    w_k = w
-    
-    p_k, u_k, T_k = fenics.split(w_k)
-    
-    JF = (
-        b(delta_u, psi_p) - psi_p*gamma*delta_p 
-        + dot(psi_u, 1./Delta_t*delta_u + delta_T*ddT_f_B(T_k))
-        + c(u_k, delta_u, psi_u) + c(delta_u, u_k, psi_u) 
-        + b(psi_u, delta_p) 
-        + a(delta_T*dmu(T_k), u_k, psi_u) + a(mu(T_k), delta_u, psi_u) 
-        + 1./Delta_t*psi_T*delta_T*(1. - 1./Ste*dphi(T_k))
-        + dot(grad(psi_T), 1./Pr*grad(delta_T) - T_k*delta_u - delta_T*u_k)
-        )*fenics.dx
-
-        
-    # Make the problem.
-    problem = fenics.NonlinearVariationalProblem(F, w_k, boundary_conditions, JF)
->>>>>>> 44f363bd
     
             self.fenics_solver.solve(self.adaptive_solver_tolerance)
             
@@ -669,8 +431,6 @@
             fenics.Point.__init__(self, coordinates[0], coordinates[1], coordinates[2])
             
             
-<<<<<<< HEAD
-
 class BoundedValue(object):
 
     def __init__(self, min=0., value=0., max=0.):
@@ -709,118 +469,6 @@
                 " to " + str(self.value))
             
             
-=======
-                break
-    
-    
-def write_solution(solution_file, solution, time, solution_filepath):
-    """Write the solution to disk.
-    
-    Parameters
-    ----------
-    solution_file : fenics.XDMFFile
-    
-        write_solution should have been called from within the context of an open fenics.XDMFFile.
-    
-    solution : fenics.Function
-    
-        The FEniCS function where the solution is stored.
-    
-    time : float
-    
-        The time corresponding to the time-dependent solution.
-    
-    solution_filepath : str
-    
-        This is needed because fenics.XDMFFile does not appear to have a method for providing the file path.
-        With a Python file, one can simply do
-        
-            File = open("foo.txt", "w")
-            
-            File.name
-            
-        But fenics.XDMFFile.name returns a reference to something done with SWIG.
-    
-    """
-    phaseflow.helpers.print_once("Writing solution to " + str(solution_filepath))
-    
-    pressure, velocity, temperature = solution.leaf_node().split()
-    
-    pressure.rename("p", "pressure")
-    
-    velocity.rename("u", "velocity")
-    
-    temperature.rename("T", "temperature")
-    
-    for i, var in enumerate([pressure, velocity, temperature]):
-    
-        solution_file.write(var, time)
-        
-
-def write_checkpoint(checkpoint_filepath, w, time):
-    """Write checkpoint file (with solution and time) to disk."""
-    phaseflow.helpers.print_once("Writing checkpoint file to " + checkpoint_filepath)
-    
-    with fenics.HDF5File(fenics.mpi_comm_world(), checkpoint_filepath, "w") as h5:
-                
-        h5.write(w.function_space().mesh().leaf_node(), "mesh")
-    
-        h5.write(w.leaf_node(), "w")
-        
-    if fenics.MPI.rank(fenics.mpi_comm_world()) is 0:
-    
-        with h5py.File(checkpoint_filepath, "r+") as h5:
-            
-            h5.create_dataset("t", data=time)
-        
-        
-def read_checkpoint(checkpoint_filepath):
-    """Read the checkpoint solution and time, perhaps to restart."""
-
-    mesh = fenics.Mesh()
-        
-    with fenics.HDF5File(mesh.mpi_comm(), checkpoint_filepath, "r") as h5:
-    
-        h5.read(mesh, "mesh", True)
-    
-    W_ele = make_mixed_fe(mesh.ufl_cell())
-
-    W = fenics.FunctionSpace(mesh, W_ele)
-
-    w = fenics.Function(W)
-
-    with fenics.HDF5File(mesh.mpi_comm(), checkpoint_filepath, "r") as h5:
-    
-        h5.read(w, "w")
-        
-    with h5py.File(checkpoint_filepath, "r") as h5:
-            
-        time = h5["t"].value
-        
-    return w, time
-    
-
-def steady(W, w, w_n, steady_relative_tolerance):
-    """Check if solution has reached an approximately steady state."""
-    steady = False
-    
-    time_residual = fenics.Function(W)
-    
-    time_residual.assign(w - w_n)
-    
-    unsteadiness = fenics.norm(time_residual, "L2")/fenics.norm(w_n, "L2")
-    
-    phaseflow.helpers.print_once(
-        "Unsteadiness (L2 norm of relative time residual), || w_{n+1} || / || w_n || = "+str(unsteadiness))
-
-    if (unsteadiness < steady_relative_tolerance):
-        
-        steady = True
-    
-    return steady
-    
-    
->>>>>>> 44f363bd
 if __name__=="__main__":
 
     pass
